from __future__ import division

import re
from importlib import import_module
import os
from collections import OrderedDict
from future.utils import iteritems
import json
from io import open as ioopen

import numpy as np
import scipy.stats
from scipy.integrate import cumtrapz
from scipy.interpolate import interp1d
from scipy.special import erf, erfinv
from matplotlib.cbook import flatten

# Keep import bilby statement, it is necessary for some eval() statements
from .utils import BilbyJsonEncoder, decode_bilby_json, infer_parameters_from_function
from .utils import (
    check_directory_exists_and_if_not_mkdir,
    infer_args_from_method, logger
)


class PriorDict(OrderedDict):
    def __init__(self, dictionary=None, filename=None,
                 conversion_function=None):
        """ A set of priors

        Parameters
        ----------
        dictionary: Union[dict, str, None]
            If given, a dictionary to generate the prior set.
        filename: Union[str, None]
            If given, a file containing the prior to generate the prior set.
        conversion_function: func
            Function to convert between sampled parameters and constraints.
            Default is no conversion.
        """
        super(PriorDict, self).__init__()
        if isinstance(dictionary, dict):
            self.from_dictionary(dictionary)
        elif type(dictionary) is str:
            logger.debug('Argument "dictionary" is a string.' +
                         ' Assuming it is intended as a file name.')
            self.from_file(dictionary)
        elif type(filename) is str:
            self.from_file(filename)
        elif dictionary is not None:
            raise ValueError("PriorDict input dictionary not understood")

        self.convert_floats_to_delta_functions()

        if conversion_function is not None:
            self.conversion_function = conversion_function
        else:
            self.conversion_function = self.default_conversion_function

    def evaluate_constraints(self, sample):
        out_sample = self.conversion_function(sample)
        prob = 1
        for key in self:
            if isinstance(self[key], Constraint) and key in out_sample:
                prob *= self[key].prob(out_sample[key])
        return prob

    def default_conversion_function(self, sample):
        """
        Placeholder parameter conversion function.

        Parameters
        ----------
        sample: dict
            Dictionary to convert

        Returns
        -------
        sample: dict
            Same as input
        """
        return sample

    def to_file(self, outdir, label):
        """ Write the prior distribution to file.

        Parameters
        ----------
        outdir: str
            output directory name
        label: str
            Output file naming scheme
        """

        check_directory_exists_and_if_not_mkdir(outdir)
        prior_file = os.path.join(outdir, "{}.prior".format(label))
        logger.debug("Writing priors to {}".format(prior_file))
        mvgs = []
        with open(prior_file, "w") as outfile:
            for key in self.keys():
                if isinstance(self[key], MultivariateGaussian):
                    mvgname = '_'.join(self[key].mvg.names) + '_mvg'
                    if mvgname not in mvgs:
                        mvgs.append(mvgname)
                        outfile.write(
                            "{} = {}\n".format(mvgname, self[key].mvg))
                    mvgstr = repr(self[key].mvg)
                    priorstr = repr(self[key])
                    outfile.write(
                        "{} = {}\n".format(key, priorstr.replace(mvgstr,
                                                                 mvgname)))
                else:
                    outfile.write(
                        "{} = {}\n".format(key, self[key]))

    def _get_json_dict(self):
        self.convert_floats_to_delta_functions()
        total_dict = {key: json.loads(self[key].to_json()) for key in self}
        total_dict["__prior_dict__"] = True
        total_dict["__module__"] = self.__module__
        total_dict["__name__"] = self.__class__.__name__
        return total_dict

    def to_json(self, outdir, label):
        check_directory_exists_and_if_not_mkdir(outdir)
        prior_file = os.path.join(outdir, "{}_prior.json".format(label))
        logger.debug("Writing priors to {}".format(prior_file))
        with open(prior_file, "w") as outfile:
            json.dump(self._get_json_dict(), outfile, cls=BilbyJsonEncoder,
                      indent=2)

    def from_file(self, filename):
        """ Reads in a prior from a file specification

        Parameters
        ----------
        filename: str
            Name of the file to be read in

        Notes
        -----
        Lines beginning with '#' or empty lines will be ignored.
        Priors can be loaded from:
            bilby.core.prior as, e.g.,    foo = Uniform(minimum=0, maximum=1)
            floats, e.g.,                 foo = 1
            bilby.gw.prior as, e.g.,      foo = bilby.gw.prior.AlignedSpin()
            other external modules, e.g., foo = my.module.CustomPrior(...)
        """

        comments = ['#', '\n']
        prior = dict()
        mvgdict = dict(inf=np.inf)  # evaluate inf as np.inf
        with ioopen(filename, 'r', encoding='unicode_escape') as f:
            for line in f:
                if line[0] in comments:
                    continue
                line.replace(' ', '')
                elements = line.split('=')
                key = elements[0].replace(' ', '')
                val = '='.join(elements[1:]).strip()
                cls = val.split('(')[0]
                args = '('.join(val.split('(')[1:])[:-1]
                try:
                    prior[key] = DeltaFunction(peak=float(cls))
                    logger.debug("{} converted ot DeltaFunction prior".format(
                        key))
                    continue
                except ValueError:
                    pass
                if "." in cls:
                    module = '.'.join(cls.split('.')[:-1])
                    cls = cls.split('.')[-1]
                else:
                    module = __name__
                cls = getattr(import_module(module), cls, cls)
                if key.lower() in ["conversion_function", "condition_func"]:
                    setattr(self, key, cls)
                elif (cls.__name__ in ['MultivariateGaussianDist',
                                       'MultivariateNormalDist']):
                    if key not in mvgdict:
                        mvgdict[key] = eval(val, None, mvgdict)
                elif (cls.__name__ in ['MultivariateGaussian',
                                       'MultivariateNormal']):
                    prior[key] = eval(val, None, mvgdict)
                else:
                    try:
                        prior[key] = cls.from_repr(args)
                    except TypeError as e:
                        raise TypeError(
                            "Unable to parse dictionary file {}, bad line: {} "
                            "= {}. Error message {}".format(
                                filename, key, val, e))
        self.update(prior)

    @classmethod
    def _get_from_json_dict(cls, prior_dict):
        try:
            cls == getattr(
                import_module(prior_dict["__module__"]),
                prior_dict["__name__"])
        except ImportError:
            logger.debug("Cannot import prior module {}.{}".format(
                prior_dict["__module__"], prior_dict["__name__"]
            ))
        except KeyError:
            logger.debug("Cannot find module name to load")
        for key in ["__module__", "__name__", "__prior_dict__"]:
            if key in prior_dict:
                del prior_dict[key]
        obj = cls(dict())
        obj.from_dictionary(prior_dict)
        return obj

    @classmethod
    def from_json(cls, filename):
        """ Reads in a prior from a json file

        Parameters
        ----------
        filename: str
            Name of the file to be read in
        """
        with open(filename, "r") as ff:
            obj = json.load(ff, object_hook=decode_bilby_json)
        return obj

    def from_dictionary(self, dictionary):
        for key, val in iteritems(dictionary):
            if isinstance(val, str):
                try:
                    prior = eval(val)
                    if isinstance(prior, (Prior, float, int, str)):
                        val = prior
                except (NameError, SyntaxError, TypeError):
                    logger.debug(
                        "Failed to load dictionary value {} correctly"
                        .format(key))
                    pass
            elif isinstance(val, dict):
                logger.warning(
                    'Cannot convert {} into a prior object. '
                    'Leaving as dictionary.'.format(key))
            self[key] = val

    def convert_floats_to_delta_functions(self):
        """ Convert all float parameters to delta functions """
        for key in self:
            if isinstance(self[key], Prior):
                continue
            elif isinstance(self[key], float) or isinstance(self[key], int):
                self[key] = DeltaFunction(self[key])
                logger.debug(
                    "{} converted to delta function prior.".format(key))
            else:
                logger.debug(
                    "{} cannot be converted to delta function prior."
                    .format(key))

    def fill_priors(self, likelihood, default_priors_file=None):
        """
        Fill dictionary of priors based on required parameters of likelihood

        Any floats in prior will be converted to delta function prior. Any
        required, non-specified parameters will use the default.

        Note: if `likelihood` has `non_standard_sampling_parameter_keys`, then
        this will set-up default priors for those as well.

        Parameters
        ----------
        likelihood: bilby.likelihood.GravitationalWaveTransient instance
            Used to infer the set of parameters to fill the prior with
        default_priors_file: str, optional
            If given, a file containing the default priors.


        Returns
        -------
        prior: dict
            The filled prior dictionary

        """

        self.convert_floats_to_delta_functions()

        missing_keys = set(likelihood.parameters) - set(self.keys())

        for missing_key in missing_keys:
            if not self.test_redundancy(missing_key):
                default_prior = create_default_prior(missing_key, default_priors_file)
                if default_prior is None:
                    set_val = likelihood.parameters[missing_key]
                    logger.warning(
                        "Parameter {} has no default prior and is set to {}, this"
                        " will not be sampled and may cause an error."
                        .format(missing_key, set_val))
                else:
                    self[missing_key] = default_prior

        for key in self:
            self.test_redundancy(key)

    def sample(self, size=None):
        """Draw samples from the prior set

        Parameters
        ----------
        size: int or tuple of ints, optional
            See numpy.random.uniform docs

        Returns
        -------
        dict: Dictionary of the samples
        """
        return self.sample_subset_constrained(keys=list(self.keys()), size=size)

    def sample_subset(self, keys=iter([]), size=None):
        """Draw samples from the prior set for parameters which are not a DeltaFunction

        Parameters
        ----------
        keys: list
            List of prior keys to draw samples from
        size: int or tuple of ints, optional
            See numpy.random.uniform docs

        Returns
        -------
        dict: Dictionary of the drawn samples
        """
        self.convert_floats_to_delta_functions()
        samples = dict()
        for key in keys:
            if isinstance(self[key], Prior):
                if isinstance(self[key], Constraint):
                    continue
                else:
                    samples[key] = self[key].sample(size=size)
            else:
                logger.debug('{} not a known prior.'.format(key))
        return samples

    def sample_subset_constrained(self, keys=iter([]), size=None):
        if size is None or size == 1:
            while True:
                sample = self.sample_subset(keys=keys, size=size)
                if self.evaluate_constraints(sample):
                    return sample
        else:
            needed = np.prod(size)
            all_samples = {key: np.array([]) for key in keys}
            _first_key = list(all_samples.keys())[0]
            while len(all_samples[_first_key]) <= needed:
                samples = self.sample_subset(keys=keys, size=needed)
                keep = np.array(self.evaluate_constraints(samples), dtype=bool)
                for key in samples:
                    all_samples[key] = np.hstack(
                        [all_samples[key], samples[key][keep].flatten()])
            all_samples = {key: np.reshape(all_samples[key][:needed], size)
                           for key in all_samples
                           if not isinstance(self[key], Constraint)}
            return all_samples

    def prob(self, sample, **kwargs):
        """

        Parameters
        ----------
        sample: dict
            Dictionary of the samples of which we want to have the probability of
        kwargs:
            The keyword arguments are passed directly to `np.product`

        Returns
        -------
        float: Joint probability of all individual sample probabilities

        """
        prob = np.product([self[key].prob(sample[key])
                           for key in sample], **kwargs)

        if np.all(prob == 0.):
            return prob
        else:
            if isinstance(prob, float):
                if self.evaluate_constraints(sample):
                    return prob
                else:
                    return 0.
            else:
                constrained_prob = np.zeros_like(prob)
                keep = np.array(self.evaluate_constraints(sample), dtype=bool)
                constrained_prob[keep] = prob[keep]
                return constrained_prob

    def ln_prob(self, sample, axis=None):
        """

        Parameters
        ----------
        sample: dict
            Dictionary of the samples of which to calculate the log probability
        axis: None or int
            Axis along which the summation is performed

        Returns
        -------
        float or ndarray:
            Joint log probability of all the individual sample probabilities

        """
        ln_prob = np.sum([self[key].ln_prob(sample[key])
                          for key in sample], axis=axis)

        if np.all(np.isinf(ln_prob)):
            return ln_prob
        else:
            if isinstance(ln_prob, float):
                if self.evaluate_constraints(sample):
                    return ln_prob
                else:
                    return -np.inf
            else:
                constrained_ln_prob = -np.inf * np.ones_like(ln_prob)
                keep = np.array(self.evaluate_constraints(sample), dtype=bool)
                constrained_ln_prob[keep] = ln_prob[keep]
                return constrained_ln_prob

    def rescale(self, keys, theta):
        """Rescale samples from unit cube to prior

        Parameters
        ----------
        keys: list
            List of prior keys to be rescaled
        theta: list
            List of randomly drawn values on a unit cube associated with the prior keys

        Returns
        -------
        list: List of floats containing the rescaled sample
        """
        return list(flatten([self[key].rescale(sample) for key, sample in zip(keys, theta)]))

    def test_redundancy(self, key, disable_logging=False):
        """Empty redundancy test, should be overwritten in subclasses"""
        return False

    def test_has_redundant_keys(self):
        """
        Test whether there are redundant keys in self.

        Return
        ------
        bool: Whether there are redundancies or not
        """
        redundant = False
        for key in self:
            if isinstance(self[key], Constraint):
                continue
            temp = self.copy()
            del temp[key]
            if temp.test_redundancy(key, disable_logging=True):
                logger.warning('{} is a redundant key in this {}.'
                               .format(key, self.__class__.__name__))
                redundant = True
        return redundant

    def copy(self):
        """
        We have to overwrite the copy method as it fails due to the presence of
        defaults.
        """
        return self.__class__(dictionary=OrderedDict(self))


class PriorSet(PriorDict):

    def __init__(self, dictionary=None, filename=None):
        """ DEPRECATED: USE PriorDict INSTEAD"""
        logger.warning("The name 'PriorSet' is deprecated use 'PriorDict' instead")
        super(PriorSet, self).__init__(dictionary, filename)


class ConditionalPriorDict(PriorDict):

<<<<<<< HEAD
    def __init__(self, dictionary=None, filename=None):
=======
    def __init__(self, dictionary=None, filename=None, conversion_function=None):
>>>>>>> 7ca88563
        """

        Parameters
        ----------
        dictionary: dict
            See parent class
        filename: str
            See parent class
        """
        self._conditional_keys = []
        self._unconditional_keys = []
        self._rescale_keys = []
        self._rescale_indexes = []
        self._least_recently_rescaled_keys = []
<<<<<<< HEAD
        super(ConditionalPriorDict, self).__init__(dictionary=dictionary, filename=filename)
=======
        super(ConditionalPriorDict, self).__init__(
            dictionary=dictionary, filename=filename,
            conversion_function=conversion_function
        )
>>>>>>> 7ca88563
        self._resolved = False
        self._resolve_conditions()

    def _resolve_conditions(self):
        """
        Resolves how priors depend on each other and automatically
        sorts them into the right order.
        1. All unconditional priors are put in front in arbitrary order
        2. We loop through all the unsorted conditional priors to find
        which one can go next
        3. We repeat step 2 len(self) number of times to make sure that
        all conditional priors will be sorted in order
        4. We set the `self._resolved` flag to True if all conditional
        priors were added in the right order
         """
        self._unconditional_keys = [key for key in self.keys() if not hasattr(self[key], 'condition_func')]
        conditional_keys_unsorted = [key for key in self.keys() if hasattr(self[key], 'condition_func')]
        self._conditional_keys = []
        for _ in range(len(self)):
            for key in conditional_keys_unsorted:
                if self._check_conditions_resolved(key, self.sorted_keys):
                    self._conditional_keys.append(key)
                    conditional_keys_unsorted.remove(key)

        self._resolved = True
        if len(conditional_keys_unsorted) != 0:
            self._resolved = False

    def _check_conditions_resolved(self, key, sampled_keys):
        """ Checks if all required variables have already been sampled so we can sample this key """
        conditions_resolved = True
        for k in self[key].required_variables:
            if k not in sampled_keys:
                conditions_resolved = False
        return conditions_resolved

    def sample_subset(self, keys=iter([]), size=None):
        self.convert_floats_to_delta_functions()
        subset_dict = ConditionalPriorDict({key: self[key] for key in keys})
        if not subset_dict._resolved:
            raise IllegalConditionsException("The current set of priors contains unresolveable conditions.")
        res = dict()
        for key in subset_dict.sorted_keys:
            res[key] = subset_dict[key].sample(size=size, **subset_dict.get_required_variables(key))
        return res

    def get_required_variables(self, key):
        """ Returns the required variables to sample a given conditional key.

        Parameters
        ----------
        key : str
            Name of the key that we want to know the required variables for

        Returns
        ----------
        dict: key/value pairs of the required variables
        """
        return {k: self[k].least_recently_sampled for k in getattr(self[key], 'required_variables', [])}

    def prob(self, sample, **kwargs):
        """

        Parameters
        ----------
        sample: dict
            Dictionary of the samples of which we want to have the probability of
        kwargs:
            The keyword arguments are passed directly to `np.product`

        Returns
        -------
        float: Joint probability of all individual sample probabilities

        """
        self._check_resolved()
        for key, value in sample.items():
            self[key].least_recently_sampled = value
        res = [self[key].prob(sample[key], **self.get_required_variables(key)) for key in sample]
        return np.product(res, **kwargs)

    def ln_prob(self, sample, axis=None):
        """

        Parameters
        ----------
        sample: dict
            Dictionary of the samples of which we want to have the log probability of
        axis: Union[None, int]
            Axis along which the summation is performed

        Returns
        -------
        float: Joint log probability of all the individual sample probabilities

        """
        self._check_resolved()
        for key, value in sample.items():
            self[key].least_recently_sampled = value
        res = [self[key].ln_prob(sample[key], **self.get_required_variables(key)) for key in sample]
        return np.sum(res, axis=axis)

    def rescale(self, keys, theta):
        """Rescale samples from unit cube to prior

        Parameters
        ----------
        keys: list
            List of prior keys to be rescaled
        theta: list
            List of randomly drawn values on a unit cube associated with the prior keys

        Returns
        -------
        list: List of floats containing the rescaled sample
        """
        self._check_resolved()
        self._update_rescale_keys(keys)
        result = OrderedDict(dict())
        for key, index in zip(self._rescale_keys, self._rescale_indexes):
            required_variables = {k: result[k] for k in getattr(self[key], 'required_variables', [])}
            result[key] = self[key].rescale(theta[index], **required_variables)
        return list(result.values())

    def _update_rescale_keys(self, keys):
        if not keys == self._least_recently_rescaled_keys:
            self._set_rescale_keys_and_indexes(keys)
            self._least_recently_rescaled_keys = keys

    def _set_rescale_keys_and_indexes(self, keys):
        unconditional_keys, unconditional_idxs, _ = np.intersect1d(keys, self.unconditional_keys, return_indices=True)
        conditional_keys, conditional_idxs, _ = np.intersect1d(keys, self.conditional_keys, return_indices=True)
        self._rescale_keys = np.append(unconditional_keys, conditional_keys)
        self._rescale_indexes = np.append(unconditional_idxs, conditional_idxs)

    def _check_resolved(self):
        if not self._resolved:
            raise IllegalConditionsException("The current set of priors contains unresolveable conditions.")

    @property
    def conditional_keys(self):
        return self._conditional_keys

    @property
    def unconditional_keys(self):
        return self._unconditional_keys

    @property
    def sorted_keys(self):
        return self.unconditional_keys + self.conditional_keys

    def __setitem__(self, key, value):
        super(ConditionalPriorDict, self).__setitem__(key, value)
        self._resolve_conditions()

    def __delitem__(self, key):
        super(ConditionalPriorDict, self).__delitem__(key)
        self._resolve_conditions()


def create_default_prior(name, default_priors_file=None):
    """Make a default prior for a parameter with a known name.

    Parameters
    ----------
    name: str
        Parameter name
    default_priors_file: str, optional
        If given, a file containing the default priors.

    Return
    ------
    prior: Prior
        Default prior distribution for that parameter, if unknown None is
        returned.
    """

    if default_priors_file is None:
        logger.debug(
            "No prior file given.")
        prior = None
    else:
        default_priors = PriorDict(filename=default_priors_file)
        if name in default_priors.keys():
            prior = default_priors[name]
        else:
            logger.debug(
                "No default prior found for variable {}.".format(name))
            prior = None
    return prior


class Prior(object):
    _default_latex_labels = dict()

    def __init__(self, name=None, latex_label=None, unit=None, minimum=-np.inf,
                 maximum=np.inf, boundary=None):
        """ Implements a Prior object

        Parameters
        ----------
        name: str, optional
            Name associated with prior.
        latex_label: str, optional
            Latex label associated with prior, used for plotting.
        unit: str, optional
            If given, a Latex string describing the units of the parameter.
        minimum: float, optional
            Minimum of the domain, default=-np.inf
        maximum: float, optional
            Maximum of the domain, default=np.inf
        boundary: str, optional
            The boundary condition of the prior, can be 'periodic', 'reflective'
            Currently implemented in cpnest, dynesty and pymultinest.
        """
        self.name = name
        self.latex_label = latex_label
        self.unit = unit
        self.minimum = minimum
        self.maximum = maximum
        self.least_recently_sampled = None
        self.boundary = boundary

    def __call__(self):
        """Overrides the __call__ special method. Calls the sample method.

        Returns
        -------
        float: The return value of the sample method.
        """
        return self.sample()

    def __eq__(self, other):
        if self.__class__ != other.__class__:
            return False
        if sorted(self.__dict__.keys()) != sorted(other.__dict__.keys()):
            return False
        for key in self.__dict__:
            if type(self.__dict__[key]) is np.ndarray:
                if not np.array_equal(self.__dict__[key], other.__dict__[key]):
                    return False
            elif isinstance(self.__dict__[key], type(scipy.stats.beta(1., 1.))):
                continue
            else:
                if not self.__dict__[key] == other.__dict__[key]:
                    return False
        return True

    def sample(self, size=None):
        """Draw a sample from the prior

        Parameters
        ----------
        size: int or tuple of ints, optional
            See numpy.random.uniform docs

        Returns
        -------
        float: A random number between 0 and 1, rescaled to match the distribution of this Prior

        """
        self.least_recently_sampled = self.rescale(np.random.uniform(0, 1, size))
        return self.least_recently_sampled

    def rescale(self, val):
        """
        'Rescale' a sample from the unit line element to the prior.

        This should be overwritten by each subclass.

        Parameters
        ----------
        val: Union[float, int, array_like]
            A random number between 0 and 1

        Returns
        -------
        None

        """
        return None

    def prob(self, val):
        """Return the prior probability of val, this should be overwritten

        Parameters
        ----------
        val: Union[float, int, array_like]

        Returns
        -------
        np.nan

        """
        return np.nan

    def cdf(self, val):
        """ Generic method to calculate CDF, can be overwritten in subclass """
        if np.any(np.isinf([self.minimum, self.maximum])):
            raise ValueError(
                "Unable to use the generic CDF calculation for priors with"
                "infinite support")
        x = np.linspace(self.minimum, self.maximum, 1000)
        pdf = self.prob(x)
        cdf = cumtrapz(pdf, x, initial=0)
        interp = interp1d(x, cdf, assume_sorted=True, bounds_error=False,
                          fill_value=(0, 1))
        return interp(val)

    def ln_prob(self, val):
        """Return the prior ln probability of val, this should be overwritten

        Parameters
        ----------
        val: Union[float, int, array_like]

        Returns
        -------
        np.nan

        """
        return np.log(self.prob(val))

    def is_in_prior_range(self, val):
        """Returns True if val is in the prior boundaries, zero otherwise

        Parameters
        ----------
        val: Union[float, int, array_like]

        Returns
        -------
        np.nan

        """
        return (val >= self.minimum) & (val <= self.maximum)

    @staticmethod
    def test_valid_for_rescaling(val):
        """Test if 0 < val < 1

        Parameters
        ----------
        val: Union[float, int, array_like]

        Raises
        -------
        ValueError: If val is not between 0 and 1
        """
        valarray = np.atleast_1d(val)
        tests = (valarray < 0) + (valarray > 1)
        if np.any(tests):
            raise ValueError("Number to be rescaled should be in [0, 1]")

    def __repr__(self):
        """Overrides the special method __repr__.

        Returns a representation of this instance that resembles how it is instantiated.
        Works correctly for all child classes

        Returns
        -------
        str: A string representation of this instance

        """
        prior_name = self.__class__.__name__
        instantiation_dict = self.get_instantiation_dict()
        args = ', '.join(['{}={}'.format(key, repr(instantiation_dict[key]))
                          for key in instantiation_dict])
        return "{}({})".format(prior_name, args)

    @property
    def _repr_dict(self):
        """
        Get a dictionary containing the arguments needed to reproduce this object.
        """
        property_names = {p for p in dir(self.__class__) if isinstance(getattr(self.__class__, p), property)}
        subclass_args = infer_args_from_method(self.__init__)
        dict_with_properties = self.__dict__.copy()
        for key in property_names.intersection(subclass_args):
            dict_with_properties[key] = getattr(self, key)
        return {key: dict_with_properties[key] for key in subclass_args}

    @property
    def is_fixed(self):
        """
        Returns True if the prior is fixed and should not be used in the sampler. Does this by checking if this instance
        is an instance of DeltaFunction.


        Returns
        -------
        bool: Whether it's fixed or not!

        """
        return isinstance(self, (Constraint, DeltaFunction))

    @property
    def latex_label(self):
        """Latex label that can be used for plots.

        Draws from a set of default labels if no label is given

        Returns
        -------
        str: A latex representation for this prior

        """
        return self.__latex_label

    @latex_label.setter
    def latex_label(self, latex_label=None):
        if latex_label is None:
            self.__latex_label = self.__default_latex_label
        else:
            self.__latex_label = latex_label

    @property
    def unit(self):
        return self.__unit

    @unit.setter
    def unit(self, unit):
        self.__unit = unit

    @property
    def latex_label_with_unit(self):
        """ If a unit is specified, returns a string of the latex label and unit """
        if self.unit is not None:
            return "{} [{}]".format(self.latex_label, self.unit)
        else:
            return self.latex_label

    @property
    def minimum(self):
        return self._minimum

    @minimum.setter
    def minimum(self, minimum):
        self._minimum = minimum

    @property
    def maximum(self):
        return self._maximum

    @maximum.setter
    def maximum(self, maximum):
        self._maximum = maximum

    def get_instantiation_dict(self):
        subclass_args = infer_args_from_method(self.__init__)
        property_names = [p for p in dir(self.__class__)
                          if isinstance(getattr(self.__class__, p), property)]
        dict_with_properties = self.__dict__.copy()
        for key in property_names:
            dict_with_properties[key] = getattr(self, key)
        instantiation_dict = OrderedDict()
        for key in subclass_args:
            if key == 'condition_func':
                instantiation_dict[key] = str(dict_with_properties[key])
            else:
                instantiation_dict[key] = dict_with_properties[key]
        return instantiation_dict

    @property
    def boundary(self):
        return self._boundary

    @boundary.setter
    def boundary(self, boundary):
        if boundary not in ['periodic', 'reflective', None]:
            raise ValueError('{} is not a valid setting for prior boundaries'.format(boundary))
        self._boundary = boundary

    @property
    def __default_latex_label(self):
        if self.name in self._default_latex_labels.keys():
            label = self._default_latex_labels[self.name]
        else:
            label = self.name
        return label

    def to_json(self):
        return json.dumps(self, cls=BilbyJsonEncoder)

    @classmethod
    def from_json(cls, dct):
        return decode_bilby_json(dct)

    @classmethod
    def from_repr(cls, string):
        """Generate the prior from it's __repr__"""
        return cls._from_repr(string)

    @classmethod
    def _from_repr(cls, string):
        subclass_args = infer_args_from_method(cls.__init__)

        string = string.replace(' ', '')
        kwargs = cls._split_repr(string)
        for key in kwargs:
            val = kwargs[key]
            if key not in subclass_args and not hasattr(cls, "reference_params"):
                raise AttributeError('Unknown argument {} for class {}'.format(
                    key, cls.__name__))
            else:
                kwargs[key] = cls._parse_argument_string(val)
            if key in ["condition_func", "conversion_function"] and isinstance(kwargs[key], str):
                if "." in kwargs[key]:
                    module = '.'.join(kwargs[key].split('.')[:-1])
                    name = kwargs[key].split('.')[-1]
                else:
                    module = __name__
                    name = kwargs[key]
                kwargs[key] = getattr(import_module(module), name)
        return cls(**kwargs)

    @classmethod
    def _split_repr(cls, string):
        subclass_args = infer_args_from_method(cls.__init__)
        args = string.split(',')
        remove = list()
        for ii, key in enumerate(args):
            if '(' in key:
                jj = ii
                while ')' not in args[jj]:
                    jj += 1
                    args[ii] = ','.join([args[ii], args[jj]]).strip()
                    remove.append(jj)
        remove.reverse()
        for ii in remove:
            del args[ii]
        kwargs = dict()
        for ii, arg in enumerate(args):
            if '=' not in arg:
                logger.debug(
                    'Reading priors with non-keyword arguments is dangerous!')
                key = subclass_args[ii]
                val = arg
            else:
                split_arg = arg.split('=')
                key = split_arg[0]
                val = '='.join(split_arg[1:])
            kwargs[key] = val
        return kwargs

    @classmethod
    def _parse_argument_string(cls, val):
        """
        Parse a string into the appropriate type for prior reading.

        Four tests are applied in the following order:

        - If the string is 'None':
            `None` is returned.
        - Else If the string is a raw string, e.g., r'foo':
            A stripped version of the string is returned, e.g., foo.
        - Else If the string contains ', e.g., 'foo':
            A stripped version of the string is returned, e.g., foo.
        - Else If the string contains an open parenthesis, (:
            The string is interpreted as a call to instantiate another prior
            class, Bilby will attempt to recursively construct that prior,
            e.g., Uniform(minimum=0, maximum=1), my.custom.PriorClass(**kwargs).
        - Else:
            Try to evaluate the string using `eval`. Only built-in functions
            and numpy methods can be used, e.g., np.pi / 2, 1.57.


        Parameters
        ----------
        val: str
            The string version of the agument

        Returns
        -------
        val: object
            The parsed version of the argument.

        Raises
        ------
        TypeError:
            If val cannot be parsed as described above.
        """
        if val == 'None':
            val = None
        elif re.sub(r'\'.*\'', '', val) in ['r', 'u']:
            val = val[2:-1]
        elif "'" in val:
            val = val.strip("'")
        elif '(' in val:
            other_cls = val.split('(')[0]
            vals = '('.join(val.split('(')[1:])[:-1]
            if "." in other_cls:
                module = '.'.join(other_cls.split('.')[:-1])
                other_cls = other_cls.split('.')[-1]
            else:
                module = __name__
            other_cls = getattr(import_module(module), other_cls)
            val = other_cls.from_repr(vals)
        else:
            try:
                val = eval(val, dict(), dict(np=np))
            except NameError:
                raise TypeError(
                    "Cannot evaluate prior, "
                    "failed to parse argument {}".format(val)
                )
        return val


class Constraint(Prior):

    def __init__(self, minimum, maximum, name=None, latex_label=None,
                 unit=None):
        super(Constraint, self).__init__(minimum=minimum, maximum=maximum, name=name,
                                         latex_label=latex_label, unit=unit)

    def prob(self, val):
        return (val > self.minimum) & (val < self.maximum)

    def ln_prob(self, val):
        return np.log((val > self.minimum) & (val < self.maximum))


class DeltaFunction(Prior):

    def __init__(self, peak, name=None, latex_label=None, unit=None):
        """Dirac delta function prior, this always returns peak.

        Parameters
        ----------
        peak: float
            Peak value of the delta function
        name: str
            See superclass
        latex_label: str
            See superclass
        unit: str
            See superclass

        """
        super(DeltaFunction, self).__init__(name=name, latex_label=latex_label, unit=unit,
                                            minimum=peak, maximum=peak)
        self.peak = peak

    def rescale(self, val):
        """Rescale everything to the peak with the correct shape.

        Parameters
        ----------
        val: Union[float, int, array_like]

        Returns
        -------
        float: Rescaled probability, equivalent to peak
        """
        self.test_valid_for_rescaling(val)
        return self.peak * val ** 0

    def prob(self, val):
        """Return the prior probability of val

        Parameters
        ----------
        val: Union[float, int, array_like]

        Returns
        -------
         Union[float, array_like]: np.inf if val = peak, 0 otherwise

        """
        at_peak = (val == self.peak)
        return np.nan_to_num(np.multiply(at_peak, np.inf))

    def cdf(self, val):
        return np.ones_like(val) * (val > self.peak)


class PowerLaw(Prior):

    def __init__(self, alpha, minimum, maximum, name=None, latex_label=None,
                 unit=None, boundary=None):
        """Power law with bounds and alpha, spectral index

        Parameters
        ----------
        alpha: float
            Power law exponent parameter
        minimum: float
            See superclass
        maximum: float
            See superclass
        name: str
            See superclass
        latex_label: str
            See superclass
        unit: str
            See superclass
        boundary: str
            See superclass
        """
        super(PowerLaw, self).__init__(name=name, latex_label=latex_label,
                                       minimum=minimum, maximum=maximum, unit=unit,
                                       boundary=boundary)
        self.alpha = alpha

    def rescale(self, val):
        """
        'Rescale' a sample from the unit line element to the power-law prior.

        This maps to the inverse CDF. This has been analytically solved for this case.

        Parameters
        ----------
        val: Union[float, int, array_like]
            Uniform probability

        Returns
        -------
        Union[float, array_like]: Rescaled probability
        """
        self.test_valid_for_rescaling(val)
        if self.alpha == -1:
            return self.minimum * np.exp(val * np.log(self.maximum / self.minimum))
        else:
            return (self.minimum ** (1 + self.alpha) + val *
                    (self.maximum ** (1 + self.alpha) - self.minimum ** (1 + self.alpha))) ** (1. / (1 + self.alpha))

    def prob(self, val):
        """Return the prior probability of val

        Parameters
        ----------
        val: Union[float, int, array_like]

        Returns
        -------
        float: Prior probability of val
        """
        if self.alpha == -1:
            return np.nan_to_num(1 / val / np.log(self.maximum / self.minimum)) * self.is_in_prior_range(val)
        else:
            return np.nan_to_num(val ** self.alpha * (1 + self.alpha) /
                                 (self.maximum ** (1 + self.alpha) -
                                  self.minimum ** (1 + self.alpha))) * self.is_in_prior_range(val)

    def ln_prob(self, val):
        """Return the logarithmic prior probability of val

        Parameters
        ----------
        val: Union[float, int, array_like]

        Returns
        -------
        float:

        """
        if self.alpha == -1:
            normalising = 1. / np.log(self.maximum / self.minimum)
        else:
            normalising = (1 + self.alpha) / (self.maximum ** (1 + self.alpha) -
                                              self.minimum ** (1 + self.alpha))

        return (self.alpha * np.nan_to_num(np.log(val)) + np.log(normalising)) + np.log(
            1. * self.is_in_prior_range(val))

    def cdf(self, val):
        if self.alpha == -1:
            _cdf = (np.log(val / self.minimum) /
                    np.log(self.maximum / self.minimum))
        else:
            _cdf = np.atleast_1d(val ** (self.alpha + 1) - self.minimum ** (self.alpha + 1)) / \
                (self.maximum ** (self.alpha + 1) - self.minimum ** (self.alpha + 1))
        _cdf = np.minimum(_cdf, 1)
        _cdf = np.maximum(_cdf, 0)
        return _cdf


class Uniform(Prior):

    def __init__(self, minimum, maximum, name=None, latex_label=None,
                 unit=None, boundary=None):
        """Uniform prior with bounds

        Parameters
        ----------
        minimum: float
            See superclass
        maximum: float
            See superclass
        name: str
            See superclass
        latex_label: str
            See superclass
        unit: str
            See superclass
        boundary: str
            See superclass
        """
        super(Uniform, self).__init__(name=name, latex_label=latex_label,
                                      minimum=minimum, maximum=maximum, unit=unit,
                                      boundary=boundary)

    def rescale(self, val):
        """
        'Rescale' a sample from the unit line element to the power-law prior.

        This maps to the inverse CDF. This has been analytically solved for this case.

        Parameters
        ----------
        val: Union[float, int, array_like]
            Uniform probability

        Returns
        -------
        Union[float, array_like]: Rescaled probability
        """
        self.test_valid_for_rescaling(val)
        return self.minimum + val * (self.maximum - self.minimum)

    def prob(self, val):
        """Return the prior probability of val

        Parameters
        ----------
        val: Union[float, int, array_like]

        Returns
        -------
        float: Prior probability of val
        """
        return ((val >= self.minimum) & (val <= self.maximum)) / (self.maximum - self.minimum)

    def ln_prob(self, val):
        """Return the log prior probability of val

        Parameters
        ----------
        val: Union[float, int, array_like]

        Returns
        -------
        float: log probability of val
        """
        with np.errstate(divide='ignore'):
            _ln_prob = np.log((val >= self.minimum) & (val <= self.maximum), dtype=np.float64)\
                - np.log(self.maximum - self.minimum)
        return _ln_prob

    def cdf(self, val):
        _cdf = (val - self.minimum) / (self.maximum - self.minimum)
        _cdf = np.minimum(_cdf, 1)
        _cdf = np.maximum(_cdf, 0)
        return _cdf


class LogUniform(PowerLaw):

    def __init__(self, minimum, maximum, name=None, latex_label=None,
                 unit=None, boundary=None):
        """Log-Uniform prior with bounds

        Parameters
        ----------
        minimum: float
            See superclass
        maximum: float
            See superclass
        name: str
            See superclass
        latex_label: str
            See superclass
        unit: str
            See superclass
        boundary: str
            See superclass
        """
        super(LogUniform, self).__init__(name=name, latex_label=latex_label, unit=unit,
                                         minimum=minimum, maximum=maximum, alpha=-1, boundary=boundary)
        if self.minimum <= 0:
            logger.warning('You specified a uniform-in-log prior with minimum={}'.format(self.minimum))


class SymmetricLogUniform(Prior):

    def __init__(self, minimum, maximum, name=None, latex_label=None,
                 unit=None, boundary=None):
        """Symmetric Log-Uniform distribtions with bounds

        This is identical to a Log-Uniform distribution, but mirrored about
        the zero-axis and subsequently normalized. As such, the distribution
        has support on the two regions [-maximum, -minimum] and [minimum,
        maximum].

        Parameters
        ----------
        minimum: float
            See superclass
        maximum: float
            See superclass
        name: str
            See superclass
        latex_label: str
            See superclass
        unit: str
            See superclass
        boundary: str
            See superclass
        """
        super(SymmetricLogUniform, self).__init__(name=name, latex_label=latex_label,
                                                  minimum=minimum, maximum=maximum, unit=unit,
                                                  boundary=boundary)

    def rescale(self, val):
        """
        'Rescale' a sample from the unit line element to the power-law prior.

        This maps to the inverse CDF. This has been analytically solved for this case.

        Parameters
        ----------
        val: Union[float, int, array_like]
            Uniform probability

        Returns
        -------
        Union[float, array_like]: Rescaled probability
        """
        self.test_valid_for_rescaling(val)
        if val < 0.5:
            return -self.maximum * np.exp(-2 * val * np.log(self.maximum / self.minimum))
        elif val > 0.5:
            return self.minimum * np.exp(np.log(self.maximum / self.minimum) * (2 * val - 1))
        else:
            raise ValueError("Rescale not valid for val=0.5")

    def prob(self, val):
        """Return the prior probability of val

        Parameters
        ----------
        val: Union[float, int, array_like]

        Returns
        -------
        float: Prior probability of val
        """
        return (np.nan_to_num(0.5 / np.abs(val) / np.log(self.maximum / self.minimum)) *
                self.is_in_prior_range(val))

    def ln_prob(self, val):
        """Return the logarithmic prior probability of val

        Parameters
        ----------
        val: Union[float, int, array_like]

        Returns
        -------
        float:

        """
        return np.nan_to_num(- np.log(2 * np.abs(val)) - np.log(np.log(self.maximum / self.minimum)))


class Cosine(Prior):

    def __init__(self, name=None, latex_label=None, unit=None,
                 minimum=-np.pi / 2, maximum=np.pi / 2, boundary=None):
        """Cosine prior with bounds

        Parameters
        ----------
        minimum: float
            See superclass
        maximum: float
            See superclass
        name: str
            See superclass
        latex_label: str
            See superclass
        unit: str
            See superclass
        boundary: str
            See superclass
        """
        super(Cosine, self).__init__(name=name, latex_label=latex_label, unit=unit,
                                     minimum=minimum, maximum=maximum, boundary=boundary)

    def rescale(self, val):
        """
        'Rescale' a sample from the unit line element to a uniform in cosine prior.

        This maps to the inverse CDF. This has been analytically solved for this case.
        """
        self.test_valid_for_rescaling(val)
        norm = 1 / (np.sin(self.maximum) - np.sin(self.minimum))
        return np.arcsin(val / norm + np.sin(self.minimum))

    def prob(self, val):
        """Return the prior probability of val. Defined over [-pi/2, pi/2].

        Parameters
        ----------
        val: Union[float, int, array_like]

        Returns
        -------
        float: Prior probability of val
        """
        return np.cos(val) / 2 * self.is_in_prior_range(val)

    def cdf(self, val):
        _cdf = np.atleast_1d((np.sin(val) - np.sin(self.minimum)) /
                             (np.sin(self.maximum) - np.sin(self.minimum)))
        _cdf[val > self.maximum] = 1
        _cdf[val < self.minimum] = 0
        return _cdf


class Sine(Prior):

    def __init__(self, name=None, latex_label=None, unit=None, minimum=0,
                 maximum=np.pi, boundary=None):
        """Sine prior with bounds

        Parameters
        ----------
        minimum: float
            See superclass
        maximum: float
            See superclass
        name: str
            See superclass
        latex_label: str
            See superclass
        unit: str
            See superclass
        boundary: str
            See superclass
        """
        super(Sine, self).__init__(name=name, latex_label=latex_label, unit=unit,
                                   minimum=minimum, maximum=maximum, boundary=boundary)

    def rescale(self, val):
        """
        'Rescale' a sample from the unit line element to a uniform in sine prior.

        This maps to the inverse CDF. This has been analytically solved for this case.
        """
        self.test_valid_for_rescaling(val)
        norm = 1 / (np.cos(self.minimum) - np.cos(self.maximum))
        return np.arccos(np.cos(self.minimum) - val / norm)

    def prob(self, val):
        """Return the prior probability of val. Defined over [0, pi].

        Parameters
        ----------
        val: Union[float, int, array_like]

        Returns
        -------
        Union[float, array_like]: Prior probability of val
        """
        return np.sin(val) / 2 * self.is_in_prior_range(val)

    def cdf(self, val):
        _cdf = np.atleast_1d((np.cos(val) - np.cos(self.minimum)) /
                             (np.cos(self.maximum) - np.cos(self.minimum)))
        _cdf[val > self.maximum] = 1
        _cdf[val < self.minimum] = 0
        return _cdf


class Gaussian(Prior):

    def __init__(self, mu, sigma, name=None, latex_label=None, unit=None, boundary=None):
        """Gaussian prior with mean mu and width sigma

        Parameters
        ----------
        mu: float
            Mean of the Gaussian prior
        sigma:
            Width/Standard deviation of the Gaussian prior
        name: str
            See superclass
        latex_label: str
            See superclass
        unit: str
            See superclass
        boundary: str
            See superclass
        """
        super(Gaussian, self).__init__(name=name, latex_label=latex_label, unit=unit, boundary=boundary)
        self.mu = mu
        self.sigma = sigma

    def rescale(self, val):
        """
        'Rescale' a sample from the unit line element to the appropriate Gaussian prior.

        Parameters
        ----------
        val: Union[float, int, array_like]

        This maps to the inverse CDF. This has been analytically solved for this case.
        """
        self.test_valid_for_rescaling(val)
        return self.mu + erfinv(2 * val - 1) * 2 ** 0.5 * self.sigma

    def prob(self, val):
        """Return the prior probability of val.

        Parameters
        ----------
        val: Union[float, int, array_like]

        Returns
        -------
        Union[float, array_like]: Prior probability of val
        """
        return np.exp(-(self.mu - val) ** 2 / (2 * self.sigma ** 2)) / (2 * np.pi) ** 0.5 / self.sigma

    def ln_prob(self, val):
        """Return the Log prior probability of val.

        Parameters
        ----------
        val: Union[float, int, array_like]

        Returns
        -------
        Union[float, array_like]: Prior probability of val
        """

        return -0.5 * ((self.mu - val) ** 2 / self.sigma ** 2 + np.log(2 * np.pi * self.sigma ** 2))

    def cdf(self, val):
        return (1 - erf((self.mu - val) / 2 ** 0.5 / self.sigma)) / 2


class Normal(Gaussian):
    """A synonym for the  Gaussian distribution. """


class TruncatedGaussian(Prior):

    def __init__(self, mu, sigma, minimum, maximum, name=None,
                 latex_label=None, unit=None, boundary=None):
        """Truncated Gaussian prior with mean mu and width sigma

        https://en.wikipedia.org/wiki/Truncated_normal_distribution

        Parameters
        ----------
        mu: float
            Mean of the Gaussian prior
        sigma:
            Width/Standard deviation of the Gaussian prior
        minimum: float
            See superclass
        maximum: float
            See superclass
        name: str
            See superclass
        latex_label: str
            See superclass
        unit: str
            See superclass
        boundary: str
            See superclass
        """
        super(TruncatedGaussian, self).__init__(name=name, latex_label=latex_label, unit=unit,
                                                minimum=minimum, maximum=maximum, boundary=boundary)
        self.mu = mu
        self.sigma = sigma

    @property
    def normalisation(self):
        """ Calculates the proper normalisation of the truncated Gaussian

        Returns
        -------
        float: Proper normalisation of the truncated Gaussian
        """
        return (erf((self.maximum - self.mu) / 2 ** 0.5 / self.sigma) - erf(
            (self.minimum - self.mu) / 2 ** 0.5 / self.sigma)) / 2

    def rescale(self, val):
        """
        'Rescale' a sample from the unit line element to the appropriate truncated Gaussian prior.

        This maps to the inverse CDF. This has been analytically solved for this case.
        """
        self.test_valid_for_rescaling(val)
        return erfinv(2 * val * self.normalisation + erf(
            (self.minimum - self.mu) / 2 ** 0.5 / self.sigma)) * 2 ** 0.5 * self.sigma + self.mu

    def prob(self, val):
        """Return the prior probability of val.

        Parameters
        ----------
        val: Union[float, int, array_like]

        Returns
        -------
        float: Prior probability of val
        """
        return np.exp(-(self.mu - val) ** 2 / (2 * self.sigma ** 2)) / (2 * np.pi) ** 0.5 \
            / self.sigma / self.normalisation * self.is_in_prior_range(val)

    def cdf(self, val):
        _cdf = (erf((val - self.mu) / 2 ** 0.5 / self.sigma) - erf(
            (self.minimum - self.mu) / 2 ** 0.5 / self.sigma)) / 2 / self.normalisation
        _cdf[val > self.maximum] = 1
        _cdf[val < self.minimum] = 0
        return _cdf


class TruncatedNormal(TruncatedGaussian):
    """A synonym for the TruncatedGaussian distribution."""


class HalfGaussian(TruncatedGaussian):
    def __init__(self, sigma, name=None, latex_label=None, unit=None, boundary=None):
        """A Gaussian with its mode at zero, and truncated to only be positive.

        Parameters
        ----------
        sigma: float
            See superclass
        name: str
            See superclass
        latex_label: str
            See superclass
        unit: str
            See superclass
        boundary: str
            See superclass
        """
        super(HalfGaussian, self).__init__(mu=0., sigma=sigma, minimum=0., maximum=np.inf,
                                           name=name, latex_label=latex_label,
                                           unit=unit, boundary=boundary)


class HalfNormal(HalfGaussian):
    """A synonym for the HalfGaussian distribution."""


class LogNormal(Prior):
    def __init__(self, mu, sigma, name=None, latex_label=None, unit=None, boundary=None):
        """Log-normal prior with mean mu and width sigma

        https://en.wikipedia.org/wiki/Log-normal_distribution

        Parameters
        ----------
        mu: float
            Mean of the Gaussian prior
        sigma:
            Width/Standard deviation of the Gaussian prior
        name: str
            See superclass
        latex_label: str
            See superclass
        unit: str
            See superclass
        boundary: str
            See superclass
        """
        super(LogNormal, self).__init__(name=name, minimum=0., latex_label=latex_label,
                                        unit=unit, boundary=boundary)

        if sigma <= 0.:
            raise ValueError("For the LogGaussian prior the standard deviation must be positive")

        self.mu = mu
        self.sigma = sigma

    def rescale(self, val):
        """
        'Rescale' a sample from the unit line element to the appropriate LogNormal prior.

        This maps to the inverse CDF. This has been analytically solved for this case.
        """
        self.test_valid_for_rescaling(val)
        return scipy.stats.lognorm.ppf(val, self.sigma, scale=np.exp(self.mu))

    def prob(self, val):
        """Returns the prior probability of val.

        Parameters
        ----------
        val: Union[float, int, array_like]

        Returns
        -------
        Union[float, array_like]: Prior probability of val
        """

        return scipy.stats.lognorm.pdf(val, self.sigma, scale=np.exp(self.mu))

    def ln_prob(self, val):
        """Returns the log prior probability of val.

        Parameters
        ----------
        val: Union[float, int, array_like]

        Returns
        -------
        Union[float, array_like]: Prior probability of val
        """

        return scipy.stats.lognorm.logpdf(val, self.sigma, scale=np.exp(self.mu))

    def cdf(self, val):
        return scipy.stats.lognorm.cdf(val, self.sigma, scale=np.exp(self.mu))


class LogGaussian(LogNormal):
    """Synonym of LogNormal prior."""


class Exponential(Prior):
    def __init__(self, mu, name=None, latex_label=None, unit=None, boundary=None):
        """Exponential prior with mean mu

        Parameters
        ----------
        mu: float
            Mean of the Exponential prior
        name: str
            See superclass
        latex_label: str
            See superclass
        unit: str
            See superclass
        boundary: str
            See superclass
        """
        super(Exponential, self).__init__(name=name, minimum=0., latex_label=latex_label,
                                          unit=unit, boundary=boundary)
        self.mu = mu

    def rescale(self, val):
        """
        'Rescale' a sample from the unit line element to the appropriate Exponential prior.

        This maps to the inverse CDF. This has been analytically solved for this case.
        """
        self.test_valid_for_rescaling(val)
        return scipy.stats.expon.ppf(val, scale=self.mu)

    def prob(self, val):
        """Return the prior probability of val.

        Parameters
        ----------
        val: Union[float, int, array_like]

        Returns
        -------
        Union[float, array_like]: Prior probability of val
        """

        return scipy.stats.expon.pdf(val, scale=self.mu)

    def ln_prob(self, val):
        """Returns the log prior probability of val.

        Parameters
        ----------
        val: Union[float, int, array_like]

        Returns
        -------
        Union[float, array_like]: Prior probability of val
        """

        return scipy.stats.expon.logpdf(val, scale=self.mu)

    def cdf(self, val):
        return scipy.stats.expon.cdf(val, scale=self.mu)


class StudentT(Prior):
    def __init__(self, df, mu=0., scale=1., name=None, latex_label=None,
                 unit=None, boundary=None):
        """Student's t-distribution prior with number of degrees of freedom df,
        mean mu and scale

        https://en.wikipedia.org/wiki/Student%27s_t-distribution#Generalized_Student's_t-distribution

        Parameters
        ----------
        df: float
            Number of degrees of freedom for distribution
        mu: float
            Mean of the Student's t-prior
        scale:
            Width of the Student's t-prior
        name: str
            See superclass
        latex_label: str
            See superclass
        unit: str
            See superclass
        boundary: str
            See superclass
        """
        super(StudentT, self).__init__(name=name, latex_label=latex_label, unit=unit, boundary=boundary)

        if df <= 0. or scale <= 0.:
            raise ValueError("For the StudentT prior the number of degrees of freedom and scale must be positive")

        self.df = df
        self.mu = mu
        self.scale = scale

    def rescale(self, val):
        """
        'Rescale' a sample from the unit line element to the appropriate Student's t-prior.

        This maps to the inverse CDF. This has been analytically solved for this case.
        """
        self.test_valid_for_rescaling(val)

        # use scipy distribution percentage point function (ppf)
        return scipy.stats.t.ppf(val, self.df, loc=self.mu, scale=self.scale)

    def prob(self, val):
        """Return the prior probability of val.

        Parameters
        ----------
        val: Union[float, int, array_like]

        Returns
        -------
        Union[float, array_like]: Prior probability of val
        """
        return scipy.stats.t.pdf(val, self.df, loc=self.mu, scale=self.scale)

    def ln_prob(self, val):
        """Returns the log prior probability of val.

        Parameters
        ----------
        val: Union[float, int, array_like]

        Returns
        -------
        Union[float, array_like]: Prior probability of val
        """

        return scipy.stats.t.logpdf(val, self.df, loc=self.mu, scale=self.scale)

    def cdf(self, val):
        return scipy.stats.t.cdf(val, self.df, loc=self.mu, scale=self.scale)


class Beta(Prior):
    def __init__(self, alpha, beta, minimum=0, maximum=1, name=None,
                 latex_label=None, unit=None, boundary=None):
        """Beta distribution

        https://en.wikipedia.org/wiki/Beta_distribution

        This wraps around
        https://docs.scipy.org/doc/scipy/reference/generated/scipy.stats.beta.html

        Parameters
        ----------
        alpha: float
            first shape parameter
        beta: float
            second shape parameter
        minimum: float
            See superclass
        maximum: float
            See superclass
        name: str
            See superclass
        latex_label: str
            See superclass
        unit: str
            See superclass
        boundary: str
            See superclass
        """
        if alpha <= 0. or beta <= 0.:
            raise ValueError("alpha and beta must both be positive values")

        self._alpha = alpha
        self._beta = beta
        self._minimum = minimum
        self._maximum = maximum
        super(Beta, self).__init__(minimum=minimum, maximum=maximum, name=name,
                                   latex_label=latex_label, unit=unit, boundary=boundary)
        self._set_dist()

    def rescale(self, val):
        """
        'Rescale' a sample from the unit line element to the appropriate Beta prior.

        This maps to the inverse CDF. This has been analytically solved for this case.
        """
        self.test_valid_for_rescaling(val)

        # use scipy distribution percentage point function (ppf)
        return self._dist.ppf(val)

    def prob(self, val):
        """Return the prior probability of val.

        Parameters
        ----------
        val: Union[float, int, array_like]

        Returns
        -------
        Union[float, array_like]: Prior probability of val
        """

        spdf = self._dist.pdf(val)
        if np.all(np.isfinite(spdf)):
            return spdf

        # deal with the fact that if alpha or beta are < 1 you get infinities at 0 and 1
        if isinstance(val, np.ndarray):
            pdf = np.zeros(len(val))
            pdf[np.isfinite(spdf)] = spdf[np.isfinite]
            return spdf
        else:
            return 0.

    def ln_prob(self, val):
        """Returns the log prior probability of val.

        Parameters
        ----------
        val: Union[float, int, array_like]

        Returns
        -------
        Union[float, array_like]: Prior probability of val
        """

        spdf = self._dist.logpdf(val)
        if np.all(np.isfinite(spdf)):
            return spdf

        if isinstance(val, np.ndarray):
            pdf = -np.inf * np.ones(len(val))
            pdf[np.isfinite(spdf)] = spdf[np.isfinite]
            return spdf
        else:
            return -np.inf

    def cdf(self, val):
        return self._dist.cdf(val)

    def _set_dist(self):
        self._dist = scipy.stats.beta(
            a=self.alpha, b=self.beta, loc=self.minimum,
            scale=(self.maximum - self.minimum))

    @property
    def maximum(self):
        return self._maximum

    @maximum.setter
    def maximum(self, maximum):
        self._maximum = maximum
        self._set_dist()

    @property
    def minimum(self):
        return self._minimum

    @minimum.setter
    def minimum(self, minimum):
        self._minimum = minimum
        self._set_dist()

    @property
    def alpha(self):
        return self._alpha

    @alpha.setter
    def alpha(self, alpha):
        self._alpha = alpha
        self._set_dist()

    @property
    def beta(self):
        return self._beta

    @beta.setter
    def beta(self, beta):
        self._beta = beta
        self._set_dist()


class Logistic(Prior):
    def __init__(self, mu, scale, name=None, latex_label=None, unit=None, boundary=None):
        """Logistic distribution

        https://en.wikipedia.org/wiki/Logistic_distribution

        Parameters
        ----------
        mu: float
            Mean of the distribution
        scale: float
            Width of the distribution
        name: str
            See superclass
        latex_label: str
            See superclass
        unit: str
            See superclass
        boundary: str
            See superclass
        """
        super(Logistic, self).__init__(name=name, latex_label=latex_label, unit=unit, boundary=boundary)

        if scale <= 0.:
            raise ValueError("For the Logistic prior the scale must be positive")

        self.mu = mu
        self.scale = scale

    def rescale(self, val):
        """
        'Rescale' a sample from the unit line element to the appropriate Logistic prior.

        This maps to the inverse CDF. This has been analytically solved for this case.
        """
        self.test_valid_for_rescaling(val)

        # use scipy distribution percentage point function (ppf)
        return scipy.stats.logistic.ppf(val, loc=self.mu, scale=self.scale)

    def prob(self, val):
        """Return the prior probability of val.

        Parameters
        ----------
        val: Union[float, int, array_like]

        Returns
        -------
        Union[float, array_like]: Prior probability of val
        """
        return scipy.stats.logistic.pdf(val, loc=self.mu, scale=self.scale)

    def ln_prob(self, val):
        """Returns the log prior probability of val.

        Parameters
        ----------
        val: Union[float, int, array_like]

        Returns
        -------
        Union[float, array_like]: Prior probability of val
        """

        return scipy.stats.logistic.logpdf(val, loc=self.mu, scale=self.scale)

    def cdf(self, val):
        return scipy.stats.logistic.cdf(val, loc=self.mu, scale=self.scale)


class Cauchy(Prior):
    def __init__(self, alpha, beta, name=None, latex_label=None, unit=None, boundary=None):
        """Cauchy distribution

        https://en.wikipedia.org/wiki/Cauchy_distribution

        Parameters
        ----------
        alpha: float
            Location parameter
        beta: float
            Scale parameter
        name: str
            See superclass
        latex_label: str
            See superclass
        unit: str
            See superclass
        boundary: str
            See superclass
        """
        super(Cauchy, self).__init__(name=name, latex_label=latex_label, unit=unit, boundary=boundary)

        if beta <= 0.:
            raise ValueError("For the Cauchy prior the scale must be positive")

        self.alpha = alpha
        self.beta = beta

    def rescale(self, val):
        """
        'Rescale' a sample from the unit line element to the appropriate Cauchy prior.

        This maps to the inverse CDF. This has been analytically solved for this case.
        """
        self.test_valid_for_rescaling(val)

        # use scipy distribution percentage point function (ppf)
        return scipy.stats.cauchy.ppf(val, loc=self.alpha, scale=self.beta)

    def prob(self, val):
        """Return the prior probability of val.

        Parameters
        ----------
        val: Union[float, int, array_like]

        Returns
        -------
        Union[float, array_like]: Prior probability of val
        """
        return scipy.stats.cauchy.pdf(val, loc=self.alpha, scale=self.beta)

    def ln_prob(self, val):
        """Return the log prior probability of val.

        Parameters
        ----------
        val: Union[float, int, array_like]

        Returns
        -------
        Union[float, array_like]: Log prior probability of val
        """
        return scipy.stats.cauchy.logpdf(val, loc=self.alpha, scale=self.beta)

    def cdf(self, val):
        return scipy.stats.cauchy.cdf(val, loc=self.alpha, scale=self.beta)


class Lorentzian(Cauchy):
    """Synonym for the Cauchy distribution"""


class Gamma(Prior):
    def __init__(self, k, theta=1., name=None, latex_label=None, unit=None, boundary=None):
        """Gamma distribution

        https://en.wikipedia.org/wiki/Gamma_distribution

        Parameters
        ----------
        k: float
            The shape parameter
        theta: float
            The scale parameter
        name: str
            See superclass
        latex_label: str
            See superclass
        unit: str
            See superclass
        boundary: str
            See superclass
        """
        super(Gamma, self).__init__(name=name, minimum=0., latex_label=latex_label,
                                    unit=unit, boundary=boundary)

        if k <= 0 or theta <= 0:
            raise ValueError("For the Gamma prior the shape and scale must be positive")

        self.k = k
        self.theta = theta

    def rescale(self, val):
        """
        'Rescale' a sample from the unit line element to the appropriate Gamma prior.

        This maps to the inverse CDF. This has been analytically solved for this case.
        """
        self.test_valid_for_rescaling(val)

        # use scipy distribution percentage point function (ppf)
        return scipy.stats.gamma.ppf(val, self.k, loc=0., scale=self.theta)

    def prob(self, val):
        """Return the prior probability of val.

        Parameters
        ----------
        val:  Union[float, int, array_like]

        Returns
        -------
         Union[float, array_like]: Prior probability of val
        """

        return scipy.stats.gamma.pdf(val, self.k, loc=0., scale=self.theta)

    def ln_prob(self, val):
        """Returns the log prior probability of val.

        Parameters
        ----------
        val: Union[float, int, array_like]

        Returns
        -------
        Union[float, array_like]: Prior probability of val
        """

        return scipy.stats.gamma.logpdf(val, self.k, loc=0., scale=self.theta)

    def cdf(self, val):
        return scipy.stats.gamma.cdf(val, self.k, loc=0., scale=self.theta)


class ChiSquared(Gamma):
    def __init__(self, nu, name=None, latex_label=None, unit=None, boundary=None):
        """Chi-squared distribution

        https://en.wikipedia.org/wiki/Chi-squared_distribution

        Parameters
        ----------
        nu: int
            Number of degrees of freedom
        name: str
            See superclass
        latex_label: str
            See superclass
        unit: str
            See superclass
        boundary: str
            See superclass
        """

        if nu <= 0 or not isinstance(nu, int):
            raise ValueError("For the ChiSquared prior the number of degrees of freedom must be a positive integer")

        super(ChiSquared, self).__init__(name=name, k=nu / 2., theta=2.,
                                         latex_label=latex_label, unit=unit, boundary=boundary)

    @property
    def nu(self):
        return int(self.k * 2)

    @nu.setter
    def nu(self, nu):
        self.k = nu / 2.


class Interped(Prior):

    def __init__(self, xx, yy, minimum=np.nan, maximum=np.nan, name=None,
                 latex_label=None, unit=None, boundary=None):
        """Creates an interpolated prior function from arrays of xx and yy=p(xx)

        Parameters
        ----------
        xx: array_like
            x values for the to be interpolated prior function
        yy: array_like
            p(xx) values for the to be interpolated prior function
        minimum: float
            See superclass
        maximum: float
            See superclass
        name: str
            See superclass
        latex_label: str
            See superclass
        unit: str
            See superclass
        boundary: str
            See superclass

        Attributes
        ----------
        probability_density: scipy.interpolate.interp1d
            Interpolated prior probability distribution
        cumulative_distribution: scipy.interpolate.interp1d
            Interpolated cumulative prior probability distribution
        inverse_cumulative_distribution: scipy.interpolate.interp1d
            Inverted cumulative prior probability distribution
        YY: array_like
            Cumulative prior probability distribution

        """
        self.xx = xx
        self.yy = yy
        self.YY = None
        self.probability_density = None
        self.cumulative_distribution = None
        self.inverse_cumulative_distribution = None
        self.__all_interpolated = interp1d(x=xx, y=yy, bounds_error=False, fill_value=0)
        minimum = float(np.nanmax(np.array((min(xx), minimum))))
        maximum = float(np.nanmin(np.array((max(xx), maximum))))
        super(Interped, self).__init__(name=name, latex_label=latex_label, unit=unit,
                                       minimum=minimum, maximum=maximum, boundary=boundary)
        self._update_instance()

    def __eq__(self, other):
        if self.__class__ != other.__class__:
            return False
        if np.array_equal(self.xx, other.xx) and np.array_equal(self.yy, other.yy):
            return True
        return False

    def prob(self, val):
        """Return the prior probability of val.

        Parameters
        ----------
        val:  Union[float, int, array_like]

        Returns
        -------
         Union[float, array_like]: Prior probability of val
        """
        return self.probability_density(val)

    def cdf(self, val):
        return self.cumulative_distribution(val)

    def rescale(self, val):
        """
        'Rescale' a sample from the unit line element to the prior.

        This maps to the inverse CDF. This is done using interpolation.
        """
        self.test_valid_for_rescaling(val)
        rescaled = self.inverse_cumulative_distribution(val)
        if rescaled.shape == ():
            rescaled = float(rescaled)
        return rescaled

    @property
    def minimum(self):
        """Return minimum of the prior distribution.

        Updates the prior distribution if minimum is set to a different value.

        Returns
        -------
        float: Minimum of the prior distribution

        """
        return self._minimum

    @minimum.setter
    def minimum(self, minimum):
        self._minimum = minimum
        if '_maximum' in self.__dict__ and self._maximum < np.inf:
            self._update_instance()

    @property
    def maximum(self):
        """Return maximum of the prior distribution.

        Updates the prior distribution if maximum is set to a different value.

        Returns
        -------
        float: Maximum of the prior distribution

        """
        return self._maximum

    @maximum.setter
    def maximum(self, maximum):
        self._maximum = maximum
        if '_minimum' in self.__dict__ and self._minimum < np.inf:
            self._update_instance()

    def _update_instance(self):
        self.xx = np.linspace(self.minimum, self.maximum, len(self.xx))
        self.yy = self.__all_interpolated(self.xx)
        self._initialize_attributes()

    def _initialize_attributes(self):
        if np.trapz(self.yy, self.xx) != 1:
            logger.debug('Supplied PDF for {} is not normalised, normalising.'.format(self.name))
        self.yy /= np.trapz(self.yy, self.xx)
        self.YY = cumtrapz(self.yy, self.xx, initial=0)
        # Need last element of cumulative distribution to be exactly one.
        self.YY[-1] = 1
        self.probability_density = interp1d(x=self.xx, y=self.yy, bounds_error=False, fill_value=0)
        self.cumulative_distribution = interp1d(x=self.xx, y=self.YY, bounds_error=False, fill_value=(0, 1))
        self.inverse_cumulative_distribution = interp1d(x=self.YY, y=self.xx, bounds_error=True)


class FromFile(Interped):

    def __init__(self, file_name, minimum=None, maximum=None, name=None,
                 latex_label=None, unit=None, boundary=None):
        """Creates an interpolated prior function from arrays of xx and yy=p(xx) extracted from a file

        Parameters
        ----------
        file_name: str
            Name of the file containing the xx and yy arrays
        minimum: float
            See superclass
        maximum: float
            See superclass
        name: str
            See superclass
        latex_label: str
            See superclass
        unit: str
            See superclass
        boundary: str
            See superclass

        """
        try:
            self.id = file_name
            xx, yy = np.genfromtxt(self.id).T
            super(FromFile, self).__init__(xx=xx, yy=yy, minimum=minimum,
                                           maximum=maximum, name=name, latex_label=latex_label,
                                           unit=unit, boundary=boundary)
        except IOError:
            logger.warning("Can't load {}.".format(self.id))
            logger.warning("Format should be:")
            logger.warning(r"x\tp(x)")


class FermiDirac(Prior):
    def __init__(self, sigma, mu=None, r=None, name=None, latex_label=None,
                 unit=None):
        """A Fermi-Dirac type prior, with a fixed lower boundary at zero
        (see, e.g. Section 2.3.5 of [1]_). The probability distribution
        is defined by Equation 22 of [1]_.

        Parameters
        ----------
        sigma: float (required)
            The range over which the attenuation of the distribution happens
        mu: float
            The point at which the distribution falls to 50% of its maximum
            value
        r: float
            A value giving mu/sigma. This can be used instead of specifying
            mu.
        name: str
            See superclass
        latex_label: str
            See superclass
        unit: str
            See superclass

        References
        ----------

        .. [1] M. Pitkin, M. Isi, J. Veitch & G. Woan, `arXiv:1705.08978v1
           <https:arxiv.org/abs/1705.08978v1>`_, 2017.
        """
        super(FermiDirac, self).__init__(name=name, latex_label=latex_label, unit=unit, minimum=0.)

        self.sigma = sigma

        if mu is None and r is None:
            raise ValueError("For the Fermi-Dirac prior either a 'mu' value or 'r' "
                             "value must be given.")

        if r is None and mu is not None:
            self.mu = mu
            self.r = self.mu / self.sigma
        else:
            self.r = r
            self.mu = self.sigma * self.r

        if self.r <= 0. or self.sigma <= 0.:
            raise ValueError("For the Fermi-Dirac prior the values of sigma and r "
                             "must be positive.")

    def rescale(self, val):
        """
        'Rescale' a sample from the unit line element to the appropriate Fermi-Dirac prior.

        Parameters
        ----------
        val: Union[float, int, array_like]

        This maps to the inverse CDF. This has been analytically solved for this case,
        see Equation 24 of [1]_.

        References
        ----------

        .. [1] M. Pitkin, M. Isi, J. Veitch & G. Woan, `arXiv:1705.08978v1
           <https:arxiv.org/abs/1705.08978v1>`_, 2017.
        """
        self.test_valid_for_rescaling(val)

        inv = (-np.exp(-1. * self.r) + (1. + np.exp(self.r)) ** -val +
               np.exp(-1. * self.r) * (1. + np.exp(self.r)) ** -val)

        # if val is 1 this will cause inv to be negative (due to numerical
        # issues), so return np.inf
        if isinstance(val, (float, int)):
            if inv < 0:
                return np.inf
            else:
                return -self.sigma * np.log(inv)
        else:
            idx = inv >= 0.
            tmpinv = np.inf * np.ones(len(np.atleast_1d(val)))
            tmpinv[idx] = -self.sigma * np.log(inv[idx])
            return tmpinv

    def prob(self, val):
        """Return the prior probability of val.

        Parameters
        ----------
        val: Union[float, int, array_like]

        Returns
        -------
        float: Prior probability of val
        """
        return np.exp(self.ln_prob(val))

    def ln_prob(self, val):
        """Return the log prior probability of val.

        Parameters
        ----------
        val: Union[float, int, array_like]

        Returns
        -------
        Union[float, array_like]: Log prior probability of val
        """

        norm = -np.log(self.sigma * np.log(1. + np.exp(self.r)))
        if isinstance(val, (float, int)):
            if val < self.minimum:
                return -np.inf
            else:
                return norm - np.logaddexp((val / self.sigma) - self.r, 0.)
        else:
            val = np.atleast_1d(val)
            lnp = -np.inf * np.ones(len(val))
            idx = val >= self.minimum
            lnp[idx] = norm - np.logaddexp((val[idx] / self.sigma) - self.r, 0.)
            return lnp


class MultivariateGaussianDist(object):

    def __init__(self, names, nmodes=1, mus=None, sigmas=None, corrcoefs=None,
                 covs=None, weights=None, bounds=None):
        """
        A class defining a multi-variate Gaussian, allowing multiple modes for
        a Gaussian mixture model.

        Note: if using a multivariate Gaussian prior, with bounds, this can
        lead to biases in the marginal likelihood estimate and posterior
        estimate for nested samplers routines that rely on sampling from a unit
        hypercube and having a prior transform, e.g., nestle, dynesty and
        MultiNest.

        Parameters
        ----------
        names: list
            A list of the parameter names in the multivariate Gaussian. The
            listed parameters must have the same order that they appear in
            the lists of means, standard deviations, and the correlation
            coefficient, or covariance, matrices.
        nmodes: int
            The number of modes for the mixture model. This defaults to 1,
            which will be checked against the shape of the other inputs.
        mus: array_like
            A list of lists of means of each mode in a multivariate Gaussian
            mixture model. A single list can be given for a single mode. If
            this is None then means at zero will be assumed.
        sigmas: array_like
            A list of lists of the standard deviations of each mode of the
            multivariate Gaussian. If supplying a correlation coefficient
            matrix rather than a covariance matrix these values must be given.
            If this is None unit variances will be assumed.
        corrcoefs: array
            A list of square matrices containing the correlation coefficients
            of the parameters for each mode. If this is None it will be assumed
            that the parameters are uncorrelated.
        covs: array
            A list of square matrices containing the covariance matrix of the
            multivariate Gaussian.
        weights: list
            A list of weights (relative probabilities) for each mode of the
            multivariate Gaussian. This will default to equal weights for each
            mode.
        bounds: list
            A list of bounds on each parameter. The defaults are for bounds at
            +/- infinity.
        """

        if not isinstance(names, list):
            self.names = [names]
        else:
            self.names = names

        self.num_vars = len(self.names)  # the number of parameters

        # set the bounds for each parameter
        if isinstance(bounds, list):
            if len(bounds) != len(self):
                raise ValueError("Wrong number of parameter bounds")

            # check bounds
            for bound in bounds:
                if isinstance(bounds, (list, tuple, np.ndarray)):
                    if len(bound) != 2:
                        raise ValueError("Bounds must contain an upper and "
                                         "lower value.")
                    else:
                        if bound[1] <= bound[0]:
                            raise ValueError("Bounds are not properly set")
                else:
                    raise TypeError("Bound must be a list")

                logger.warning("If using bounded ranges on the multivariate "
                               "Gaussian this will lead to biased posteriors "
                               "for nested sampling routines that require "
                               "a prior transform.")
        else:
            bounds = [(-np.inf, np.inf) for _ in self.names]

        # set bounds as dictionary
        self.bounds = {name: val for name, val in zip(self.names, bounds)}

        self.mus = []
        self.covs = []
        self.corrcoefs = []
        self.sigmas = []
        self.weights = []
        self.eigvalues = []
        self.eigvectors = []
        self.sqeigvalues = []  # square root of the eigenvalues
        self.mvn = []  # list of multivariate normal distributions

        self._current_sample = {}  # initialise empty sample
        self._uncorrelated = None
        self._current_lnprob = None

        # put values in lists if required
        if nmodes == 1:
            if mus is not None:
                if len(np.shape(mus)) == 1:
                    mus = [mus]
                elif len(np.shape(mus)) == 0:
                    raise ValueError("Must supply a list of means")
            if sigmas is not None:
                if len(np.shape(sigmas)) == 1:
                    sigmas = [sigmas]
                elif len(np.shape(sigmas)) == 0:
                    raise ValueError("Must supply a list of standard "
                                     "deviations")
            if covs is not None:
                if isinstance(covs, np.ndarray):
                    covs = [covs]
                elif isinstance(covs, list):
                    if len(np.shape(covs)) == 2:
                        covs = [np.array(covs)]
                    elif len(np.shape(covs)) != 3:
                        raise TypeError("List of covariances the wrong shape")
                else:
                    raise TypeError("Must pass a list of covariances")
            if corrcoefs is not None:
                if isinstance(corrcoefs, np.ndarray):
                    corrcoefs = [corrcoefs]
                elif isinstance(corrcoefs, list):
                    if len(np.shape(corrcoefs)) == 2:
                        corrcoefs = [np.array(corrcoefs)]
                    elif len(np.shape(corrcoefs)) != 3:
                        raise TypeError("List of correlation coefficients the wrong shape")
                elif not isinstance(corrcoefs, list):
                    raise TypeError("Must pass a list of correlation "
                                    "coefficients")
            if weights is not None:
                if isinstance(weights, (int, float)):
                    weights = [weights]
                elif isinstance(weights, list):
                    if len(weights) != 1:
                        raise ValueError("Wrong number of weights given")

        for val in [mus, sigmas, covs, corrcoefs, weights]:
            if val is not None and not isinstance(val, list):
                raise TypeError("Value must be a list")
            else:
                if val is not None and len(val) != nmodes:
                    raise ValueError("Wrong number of modes given")

        # add the modes
        self.nmodes = 0
        for i in range(nmodes):
            mu = mus[i] if mus is not None else None
            sigma = sigmas[i] if sigmas is not None else None
            corrcoef = corrcoefs[i] if corrcoefs is not None else None
            cov = covs[i] if covs is not None else None
            weight = weights[i] if weights is not None else 1.

            self.add_mode(mu, sigma, corrcoef, cov, weight)

        # a dictionary of the parameters as requested by the prior
        self.requested_parameters = OrderedDict()
        self.reset_request()

        # a dictionary of the rescaled parameters
        self.rescale_parameters = OrderedDict()
        self.reset_rescale()

        # a list of sampled parameters
        self.reset_sampled()

    def reset_sampled(self):
        self.sampled_parameters = []
        self.current_sample = {}

    def filled_request(self):
        """
        Check if all requested parameters have been filled.
        """

        return not np.any([val is None for val in
                           self.requested_parameters.values()])

    def reset_request(self):
        """
        Reset the requested parameters to None.
        """

        for name in self.names:
            self.requested_parameters[name] = None

    def filled_rescale(self):
        """
        Check is all the rescaled parameters have been filled.
        """

        return not np.any([val is None for val in
                           self.rescale_parameters.values()])

    def reset_rescale(self):
        """
        Reset the rescaled parameters to None.
        """

        for name in self.names:
            self.rescale_parameters[name] = None

    def add_mode(self, mus=None, sigmas=None, corrcoef=None, cov=None,
                 weight=1.):
        """
        Add a new mode.
        """

        # add means
        if mus is not None:
            try:
                self.mus.append(list(mus))  # means
            except TypeError:
                raise TypeError("'mus' must be a list")
        else:
            self.mus.append(np.zeros(self.num_vars))

        # add the covariances if supplied
        if cov is not None:
            self.covs.append(np.asarray(cov))

            if len(self.covs[-1].shape) != 2:
                raise ValueError("Covariance matrix must be a 2d array")

            if (self.covs[-1].shape[0] != self.covs[-1].shape[1] or
                    self.covs[-1].shape[0] != self.num_vars):
                raise ValueError("Covariance shape is inconsistent")

            # check matrix is symmetric
            if not np.allclose(self.covs[-1], self.covs[-1].T):
                raise ValueError("Covariance matrix is not symmetric")

            self.sigmas.append(np.sqrt(np.diag(self.covs[-1])))  # standard deviations

            # convert covariance into a correlation coefficient matrix
            D = self.sigmas[-1] * np.identity(self.covs[-1].shape[0])
            Dinv = np.linalg.inv(D)
            self.corrcoefs.append(np.dot(np.dot(Dinv, self.covs[-1]), Dinv))
        elif corrcoef is not None and sigmas is not None:
            self.corrcoefs.append(np.asarray(corrcoef))

            if len(self.corrcoefs[-1].shape) != 2:
                raise ValueError("Correlation coefficient matrix must be a 2d "
                                 "array.")

            if (self.corrcoefs[-1].shape[0] != self.corrcoefs[-1].shape[1] or
                    self.corrcoefs[-1].shape[0] != self.num_vars):
                raise ValueError("Correlation coefficient matrix shape is "
                                 "inconsistent")

            # check matrix is symmetric
            if not np.allclose(self.corrcoefs[-1], self.corrcoefs[-1].T):
                raise ValueError("Correlation coefficient matrix is not "
                                 "symmetric")

            # check diagonal is all ones
            if not np.all(np.diag(self.corrcoefs[-1]) == 1.):
                raise ValueError("Correlation coefficient matrix is not"
                                 "correct")

            try:
                self.sigmas.append(list(sigmas))  # standard deviations
            except TypeError:
                raise TypeError("'sigmas' must be a list")

            if len(self.sigmas[-1]) != self.num_vars:
                raise ValueError("Number of standard deviations must be the "
                                 "same as the number of parameters.")

            # convert correlation coefficients to covariance matrix
            D = self.sigmas[-1] * np.identity(self.corrcoefs[-1].shape[0])
            self.covs.append(np.dot(D, np.dot(self.corrcoefs[-1], D)))
        else:
            # set unit variance uncorrelated covariance
            self.corrcoefs.append(np.eye(self.num_vars))
            self.covs.append(np.eye(self.num_vars))
            self.sigmas.append(np.ones(self.num_vars))

        # get eigen values and vectors
        try:
            evals, evecs = np.linalg.eig(self.corrcoefs[-1])
            self.eigvalues.append(evals)
            self.eigvectors.append(evecs)
        except Exception as e:
            raise RuntimeError("Problem getting eigenvalues and vectors: "
                               "{}".format(e))

        # check eigenvalues are positive
        if np.any(self.eigvalues[-1] <= 0.):
            raise ValueError("Correlation coefficient matrix is not positive "
                             "definite")
        self.sqeigvalues.append(np.sqrt(self.eigvalues[-1]))

        # set the weights
        if weight is None:
            self.weights.append(1.)
        else:
            self.weights.append(weight)

        # set the cumulative relative weights
        self.cumweights = np.cumsum(self.weights) / np.sum(self.weights)

        # add the mode
        self.nmodes += 1

        # add multivariate Gaussian
        self.mvn.append(scipy.stats.multivariate_normal(mean=self.mus[-1],
                                                        cov=self.covs[-1]))

    def rescale(self, value, mode=None):
        """
        Rescale from a unit hypercube to multivariate Gaussian. Note that no
        bounds are applied in the rescale function.

        Parameters
        ----------
        value: array
            A 1d vector sample (one for each parameter) drawn from a uniform
            distribution between 0 and 1, or a 2d NxM array of samples where
            N is the number of samples and M is the number of parameters.
        mode: int
            Specify which mode to sample from. If not set then a mode is
            chosen randomly based on its weight.

        Returns
        -------
        array:
            An vector sample drawn from the multivariate Gaussian
            distribution.
        """

        # pick a mode (with a probability given by their weights)
        if mode is None:
            if self.nmodes == 1:
                mode = 0
            else:
                mode = np.argwhere(self.cumweights - np.random.rand() > 0)[0][0]

        samp = np.asarray(value)
        if len(samp.shape) == 1:
            samp = samp.reshape(1, self.num_vars)

        if len(samp.shape) != 2:
            raise ValueError("Array is the wrong shape")
        elif samp.shape[1] != self.num_vars:
            raise ValueError("Array is the wrong shape")

        # draw points from unit variance, uncorrelated Gaussian
        samp = erfinv(2. * samp - 1) * 2. ** 0.5

        # rotate and scale to the multivariate normal shape
        samp = self.mus[mode] + self.sigmas[mode] * np.einsum('ij,kj->ik',
                                                              samp * self.sqeigvalues[mode],
                                                              self.eigvectors[mode])

        return np.squeeze(samp)

    def sample(self, size=1, mode=None):
        """
        Draw, and set, a sample from the multivariate Gaussian.

        Parameters
        ----------
        mode: int
            Specify which mode to sample from. If not set then a mode is
            chosen randomly based on its weight.
        """

        if size is None:
            size = 1

        # samples drawn from unit variance uncorrelated multivariate Gaussian
        samps = np.zeros((size, len(self)))
        for i in range(size):
            inbound = False
            while not inbound:
                # sample the multivariate Gaussian keys
                vals = np.random.uniform(0, 1, len(self))

                samp = np.atleast_1d(self.rescale(vals, mode=mode))
                samps[i, :] = samp

                # check sample is in bounds (otherwise perform another draw)
                outbound = False
                for name, val in zip(self.names, samp):
                    if val < self.bounds[name][0] or val > self.bounds[name][1]:
                        outbound = True
                        break

                if not outbound:
                    inbound = True

        for i, name in enumerate(self.names):
            if size == 1:
                self.current_sample[name] = samps[:, i].flatten()[0]
            else:
                self.current_sample[name] = samps[:, i].flatten()

    def ln_prob(self, value):
        """
        Get the log-probability of a sample. For bounded priors the
        probability will not be properly normalised.

        Parameters
        ----------
        value: array_like
            A 1d vector of the sample, or 2d array of sample values with shape
            NxM, where N is the number of samples and M is the number of
            parameters.
        """

        samp = np.asarray(value)
        if len(samp.shape) == 1:
            samp = samp.reshape(1, self.num_vars)

        if len(samp.shape) != 2:
            raise ValueError("Array is the wrong shape")
        elif samp.shape[1] != self.num_vars:
            raise ValueError("Array is the wrong shape")

        # check sample(s) is within bounds
        outbounds = np.ones(samp.shape[0], dtype=np.bool)
        for s, bound in zip(samp.T, self.bounds.values()):
            outbounds = (s < bound[0]) | (s > bound[1])
            if np.any(outbounds):
                break

        lnprob = -np.inf * np.ones(samp.shape[0])
        for j in range(samp.shape[0]):
            # loop over the modes and sum the probabilities
            for i in range(self.nmodes):
                lnprob[j] = np.logaddexp(lnprob[j], self.mvn[i].logpdf(samp[j]))

        # set out-of-bounds values to -inf
        lnprob[outbounds] = -np.inf

        if samp.shape[0] == 1:
            return lnprob[0]
        else:
            return lnprob

    def prob(self, samp):
        """
        Get the probability of a sample. For bounded priors the
        probability will not be properly normalised.
        """

        return np.exp(self.ln_prob(samp))

    def get_instantiation_dict(self):
        subclass_args = infer_args_from_method(self.__init__)
        property_names = [p for p in dir(self.__class__)
                          if isinstance(getattr(self.__class__, p), property)]
        dict_with_properties = self.__dict__.copy()
        for key in property_names:
            dict_with_properties[key] = getattr(self, key)
        instantiation_dict = OrderedDict()
        for key in subclass_args:
            if isinstance(dict_with_properties[key], list):
                value = np.asarray(dict_with_properties[key]).tolist()
            else:
                value = dict_with_properties[key]
            instantiation_dict[key] = value
        return instantiation_dict

    def __len__(self):
        return len(self.names)

    def __repr__(self):
        """Overrides the special method __repr__.

        Returns a representation of this instance that resembles how it is instantiated.
        Works correctly for all child classes

        Returns
        -------
        str: A string representation of this instance

        """
        dist_name = self.__class__.__name__
        instantiation_dict = self.get_instantiation_dict()
        args = ', '.join(['{}={}'.format(key, repr(instantiation_dict[key]))
                          for key in instantiation_dict])
        return "{}({})".format(dist_name, args)

    def __eq__(self, other):
        if self.__class__ != other.__class__:
            return False
        if sorted(self.__dict__.keys()) != sorted(other.__dict__.keys()):
            return False
        for key in self.__dict__:
            if key == 'mvn':
                if len(self.__dict__[key]) != len(other.__dict__[key]):
                    return False
                for thismvn, othermvn in zip(self.__dict__[key], other.__dict__[key]):
                    if (not isinstance(thismvn, scipy.stats._multivariate.multivariate_normal_frozen) or
                            not isinstance(othermvn, scipy.stats._multivariate.multivariate_normal_frozen)):
                        return False
            elif isinstance(self.__dict__[key], (np.ndarray, list)):
                thisarr = np.asarray(self.__dict__[key])
                otherarr = np.asarray(other.__dict__[key])
                if thisarr.dtype == np.float and otherarr.dtype == np.float:
                    fin1 = np.isfinite(np.asarray(self.__dict__[key]))
                    fin2 = np.isfinite(np.asarray(other.__dict__[key]))
                    if not np.array_equal(fin1, fin2):
                        return False
                    if not np.allclose(thisarr[fin1], otherarr[fin2], atol=1e-15):
                        return False
                else:
                    if not np.array_equal(thisarr, otherarr):
                        return False
            else:
                if not self.__dict__[key] == other.__dict__[key]:
                    return False
        return True


class MultivariateNormalDist(MultivariateGaussianDist):
    """ A synonym for the :class:`~bilby.core.prior.MultivariateGaussianDist` distribution."""


class MultivariateGaussian(Prior):

    def __init__(self, mvg, name=None, latex_label=None, unit=None):
        """
        A prior class for a multivariate Gaussian (mixture model) prior.

        Parameters
        ----------
        mvg: MultivariateGaussianDist
            A :class:`bilby.core.prior.MultivariateGaussianDist` object defining
            the multivariate Gaussian distribution. This object is not copied,
            as it needs to be shared across multiple priors, and as such its
            contents will be altered by the prior.
        name: str
            See superclass
        latex_label: str
            See superclass
        unit: str
            See superclass

        """

        if not isinstance(mvg, MultivariateGaussianDist):
            raise TypeError("Must supply a multivariate Gaussian object")

        # check name is in the MultivariateGaussianDist class
        if name not in mvg.names:
            raise ValueError("'{}' is not a parameter in the multivariate "
                             "Gaussian")
        self.mvg = mvg

        super(MultivariateGaussian, self).__init__(name=name, latex_label=latex_label, unit=unit,
                                                   minimum=mvg.bounds[name][0],
                                                   maximum=mvg.bounds[name][1])

    def rescale(self, val, mode=None):
        """
        Scale a unit hypercube sample to the prior.

        Parameters
        ----------
        mode: int
            Specify which mode to sample from. If not set then a mode is
            chosen randomly based on its weight.
        """

        Prior.test_valid_for_rescaling(val)

        # add parameter value to multivariate Gaussian
        self.mvg.rescale_parameters[self.name] = val

        if self.mvg.filled_rescale():
            values = np.array(list(self.mvg.rescale_parameters.values())).T
            samples = self.mvg.rescale(values, mode=mode)
            self.mvg.reset_rescale()
            return samples
        else:
            return []  # return empty list

    def sample(self, size=1, mode=None):
        """
        Draw a sample from the prior.

        Parameters
        ----------
        mode: int
            Specify which mode to sample from. If not set then a mode is
            chosen randomly based on its weight.

        Returns
        -------
        float:
            A sample from the prior paramter.
        """

        if self.name in self.mvg.sampled_parameters:
            logger.warning("You have already drawn a sample from parameter "
                           "'{}'. The same sample will be "
                           "returned".format(self.name))

        if len(self.mvg.current_sample) == 0:
            # generate a sample
            self.mvg.sample(size=size, mode=mode)

        sample = self.mvg.current_sample[self.name]

        if self.name not in self.mvg.sampled_parameters:
            self.mvg.sampled_parameters.append(self.name)

        if len(self.mvg.sampled_parameters) == len(self.mvg):
            # reset samples
            self.mvg.reset_sampled()
        self.least_recently_sampled = sample
        return sample

    def prob(self, val):
        """Return the prior probability of val

        Parameters
        ----------
        val: float

        Returns
        -------
        float:

        """

        return np.exp(self.ln_prob(val))

    def ln_prob(self, val):
        """
        Return the natural logarithm of the prior probability. Note that this
        will not be correctly normalised if there are bounds on the
        distribution.
        """

        # add parameter value to multivariate Gaussian
        self.mvg.requested_parameters[self.name] = val

        if self.mvg.filled_request():
            # all required parameters have been set
            values = list(self.mvg.requested_parameters.values())

            # check for the same number of values for each parameter
            for i in range(len(self.mvg) - 1):
                if (isinstance(values[i], (list, np.ndarray)) or
                        isinstance(values[i + 1], (list, np.ndarray))):
                    if (isinstance(values[i], (list, np.ndarray)) and
                            isinstance(values[i + 1], (list, np.ndarray))):
                        if len(values[i]) != len(values[i + 1]):
                            raise ValueError("Each parameter must have the same "
                                             "number of requested values.")
                    else:
                        raise ValueError("Each parameter must have the same "
                                         "number of requested values.")

            lnp = self.mvg.ln_prob(np.asarray(values).T)

            # reset the requested parameters
            self.mvg.reset_request()

            return lnp
        else:
            # if not all parameters have been requested yet, just return 0
            if isinstance(val, (float, int)):
                return 0.
            else:
                try:
                    # check value has a length
                    len(val)
                except Exception as e:
                    raise TypeError('Invalid type for ln_prob: {}'.format(e))

                if len(val) == 1:
                    return 0.
                else:
                    return np.zeros_like(val)

    @property
    def minimum(self):
        return self._minimum

    @minimum.setter
    def minimum(self, minimum):
        self._minimum = minimum

        # update the bounds in the MultivariateGaussianDist
        self.mvg.bounds[self.name] = (minimum, self.mvg.bounds[self.name][1])

    @property
    def maximum(self):
        return self._maximum

    @maximum.setter
    def maximum(self, maximum):
        self._maximum = maximum

        # update the bounds in the MultivariateGaussianDist
        self.mvg.bounds[self.name] = (self.mvg.bounds[self.name][0], maximum)


class MultivariateNormal(MultivariateGaussian):
    """A synonym for the :class:`bilby.core.prior.MultivariateGaussian`
     prior distribution."""


def conditional_prior_factory(prior_class):
    class ConditionalPrior(prior_class):
        def __init__(self, condition_func, name=None, latex_label=None, unit=None,
                     boundary=None, **reference_params):
            """

            Parameters
            ----------
            condition_func: func
                Functional form of the condition for this prior. The first function argument
                has to be a dictionary for the `reference_params` (see below). The following
                arguments are the required variables that are required before we can draw this
                prior.
                It needs to return a dictionary with the modified values for the
                `reference_params` that are being used in the next draw.
                For example if we have a Uniform prior for `x` depending on a different variable `y`
                `p(x|y)` with the boundaries linearly depending on y, then this
                could have the following form:

                ```
                def condition_func(reference_params, y):
                    return dict(minimum=reference_params['minimum'] + y, maximum=reference_params['maximum'] + y)
                ```
            name: str, optional
               See superclass
            latex_label: str, optional
                See superclass
            unit: str, optional
                See superclass
            boundary: str, optional
                See superclass
            reference_params:
                Initial values for attributes such as `minimum`, `maximum`.
                This differs on the `prior_class`, for example for the Gaussian
                prior this is `mu` and `sigma`.
            """
            if 'boundary' in infer_args_from_method(super(ConditionalPrior, self).__init__):
                super(ConditionalPrior, self).__init__(name=name, latex_label=latex_label,
                                                       unit=unit, boundary=boundary, **reference_params)
            else:
                super(ConditionalPrior, self).__init__(name=name, latex_label=latex_label,
                                                       unit=unit, **reference_params)

            self._required_variables = None
            self.condition_func = condition_func
            self._reference_params = reference_params
            self.__class__.__name__ = 'Conditional{}'.format(prior_class.__name__)

        def sample(self, size=None, **required_variables):
            """Draw a sample from the prior

            Parameters
            ----------
            size: int or tuple of ints, optional
                See superclass
            required_variables:
                Any required variables that this prior depends on

            Returns
            -------
            float: See superclass

            """
            self.least_recently_sampled = self.rescale(np.random.uniform(0, 1, size), **required_variables)
            return self.least_recently_sampled

        def rescale(self, val, **required_variables):
            """
            'Rescale' a sample from the unit line element to the prior.

            Parameters
            ----------
            val: Union[float, int, array_like]
                See superclass
            required_variables:
                Any required variables that this prior depends on


            """
            self.update_conditions(**required_variables)
            return super(ConditionalPrior, self).rescale(val)

        def prob(self, val, **required_variables):
            """Return the prior probability of val.

            Parameters
            ----------
            val: Union[float, int, array_like]
                See superclass
            required_variables:
                Any required variables that this prior depends on


            Returns
            -------
            float: Prior probability of val
            """
            self.update_conditions(**required_variables)
            return super(ConditionalPrior, self).prob(val)

        def ln_prob(self, val, **required_variables):
            return np.log(self.prob(val, **required_variables))

        def update_conditions(self, **required_variables):
            """
            This method updates the conditional parameters (depending on the parent class
            this could be e.g. `minimum`, `maximum`, `mu`, `sigma`, etc.) of this prior
            class depending on the required variables it depends on.

            If no variables are given, the most recently used conditional parameters are kept

            Parameters
            ----------
            required_variables:
                Any required variables that this prior depends on. If none are given,
                self.reference_params will be used.

            """
            if sorted(list(required_variables)) == sorted(self.required_variables):
                parameters = self.condition_func(self.reference_params, **required_variables)
                for key, value in parameters.items():
                    setattr(self, key, value)
            elif len(required_variables) == 0:
                return
            else:
                raise IllegalRequiredVariablesException("Expected kwargs for {}. Got kwargs for {} instead."
                                                        .format(self.required_variables,
                                                                list(required_variables.keys())))

        @property
        def reference_params(self):
            """
            Initial values for attributes such as `minimum`, `maximum`.
            This depends on the `prior_class`, for example for the Gaussian
            prior this is `mu` and `sigma`. This is read-only.
            """
            return self._reference_params

        @property
        def condition_func(self):
            return self._condition_func

        @condition_func.setter
        def condition_func(self, condition_func):
            if condition_func is None:
                self._condition_func = lambda reference_params: reference_params
            else:
                self._condition_func = condition_func
            self._required_variables = infer_parameters_from_function(self.condition_func)

        @property
        def required_variables(self):
            """ The required variables to pass into the condition function. """
            return self._required_variables

        def get_instantiation_dict(self):
            instantiation_dict = super(ConditionalPrior, self).get_instantiation_dict()
            for key, value in self.reference_params.items():
                instantiation_dict[key] = value
            return instantiation_dict

        def reset_to_reference_parameters(self):
            """
            Reset the object attributes to match the original reference parameters
            """
            for key, value in self.reference_params.items():
                setattr(self, key, value)

<<<<<<< HEAD
=======
        def __repr__(self):
            """Overrides the special method __repr__.

            Returns a representation of this instance that resembles how it is instantiated.
            Works correctly for all child classes

            Returns
            -------
            str: A string representation of this instance

            """
            prior_name = self.__class__.__name__
            instantiation_dict = self.get_instantiation_dict()
            instantiation_dict["condition_func"] = ".".join([
                instantiation_dict["condition_func"].__module__,
                instantiation_dict["condition_func"].__name__
            ])
            args = ', '.join(['{}={}'.format(key, repr(instantiation_dict[key]))
                              for key in instantiation_dict])
            return "{}({})".format(prior_name, args)

>>>>>>> 7ca88563
    return ConditionalPrior


ConditionalBasePrior = conditional_prior_factory(Prior)  # Only for testing purposes
ConditionalUniform = conditional_prior_factory(Uniform)
ConditionalDeltaFunction = conditional_prior_factory(DeltaFunction)
ConditionalPowerLaw = conditional_prior_factory(PowerLaw)
ConditionalGaussian = conditional_prior_factory(Gaussian)
ConditionalLogUniform = conditional_prior_factory(LogUniform)
ConditionalSymmetricLogUniform = conditional_prior_factory(SymmetricLogUniform)
ConditionalCosine = conditional_prior_factory(Cosine)
ConditionalSine = conditional_prior_factory(Sine)
ConditionalTruncatedGaussian = conditional_prior_factory(TruncatedGaussian)
ConditionalHalfGaussian = conditional_prior_factory(HalfGaussian)
ConditionalLogNormal = conditional_prior_factory(LogNormal)
ConditionalExponential = conditional_prior_factory(Exponential)
ConditionalStudentT = conditional_prior_factory(StudentT)
ConditionalBeta = conditional_prior_factory(Beta)
ConditionalLogistic = conditional_prior_factory(Logistic)
ConditionalCauchy = conditional_prior_factory(Cauchy)
ConditionalGamma = conditional_prior_factory(Gamma)
ConditionalChiSquared = conditional_prior_factory(ChiSquared)
ConditionalFermiDirac = conditional_prior_factory(FermiDirac)
ConditionalInterped = conditional_prior_factory(Interped)


class PriorException(Exception):
    """ General base class for all prior exceptions """


class ConditionalPriorException(PriorException):
    """ General base class for all conditional prior exceptions """


class IllegalRequiredVariablesException(ConditionalPriorException):
    """ Exception class for exceptions relating to handling the required variables. """


class PriorDictException(Exception):
    """ General base class for all prior dict exceptions """


class ConditionalPriorDictException(PriorDictException):
    """ General base class for all conditional prior dict exceptions """


class IllegalConditionsException(ConditionalPriorDictException):
    """ Exception class to handle prior dicts that contain unresolvable conditions. """<|MERGE_RESOLUTION|>--- conflicted
+++ resolved
@@ -484,11 +484,7 @@
 
 class ConditionalPriorDict(PriorDict):
 
-<<<<<<< HEAD
-    def __init__(self, dictionary=None, filename=None):
-=======
     def __init__(self, dictionary=None, filename=None, conversion_function=None):
->>>>>>> 7ca88563
         """
 
         Parameters
@@ -503,14 +499,10 @@
         self._rescale_keys = []
         self._rescale_indexes = []
         self._least_recently_rescaled_keys = []
-<<<<<<< HEAD
-        super(ConditionalPriorDict, self).__init__(dictionary=dictionary, filename=filename)
-=======
         super(ConditionalPriorDict, self).__init__(
             dictionary=dictionary, filename=filename,
             conversion_function=conversion_function
         )
->>>>>>> 7ca88563
         self._resolved = False
         self._resolve_conditions()
 
@@ -969,10 +961,7 @@
             dict_with_properties[key] = getattr(self, key)
         instantiation_dict = OrderedDict()
         for key in subclass_args:
-            if key == 'condition_func':
-                instantiation_dict[key] = str(dict_with_properties[key])
-            else:
-                instantiation_dict[key] = dict_with_properties[key]
+            instantiation_dict[key] = dict_with_properties[key]
         return instantiation_dict
 
     @property
@@ -3550,8 +3539,6 @@
             for key, value in self.reference_params.items():
                 setattr(self, key, value)
 
-<<<<<<< HEAD
-=======
         def __repr__(self):
             """Overrides the special method __repr__.
 
@@ -3573,7 +3560,6 @@
                               for key in instantiation_dict])
             return "{}({})".format(prior_name, args)
 
->>>>>>> 7ca88563
     return ConditionalPrior
 
 
